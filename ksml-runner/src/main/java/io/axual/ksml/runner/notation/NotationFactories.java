package io.axual.ksml.runner.notation;

/*-
 * ========================LICENSE_START=================================
 * KSML Runner
 * %%
 * Copyright (C) 2021 - 2024 Axual B.V.
 * %%
 * Licensed under the Apache License, Version 2.0 (the "License");
 * you may not use this file except in compliance with the License.
 * You may obtain a copy of the License at
 *
 *      http://www.apache.org/licenses/LICENSE-2.0
 *
 * Unless required by applicable law or agreed to in writing, software
 * distributed under the License is distributed on an "AS IS" BASIS,
 * WITHOUT WARRANTIES OR CONDITIONS OF ANY KIND, either express or implied.
 * See the License for the specific language governing permissions and
 * limitations under the License.
 * =========================LICENSE_END==================================
 */

import io.axual.ksml.client.util.MapUtil;
import io.axual.ksml.data.mapper.DataObjectFlattener;
import io.axual.ksml.data.notation.Notation;
import io.axual.ksml.data.notation.NotationContext;
import io.axual.ksml.data.notation.NotationProvider;
import io.axual.ksml.data.notation.binary.BinaryNotation;
import io.axual.ksml.data.notation.json.JsonNotation;
<<<<<<< HEAD
import io.axual.ksml.data.notation.jsonschema.JsonSchemaNotation;
import io.axual.ksml.data.notation.protobuf.ProtobufNotation;
import io.axual.ksml.data.notation.soap.SoapNotation;
import io.axual.ksml.data.notation.xml.XmlNotation;
=======
import io.axual.ksml.data.notation.json.JsonNotationProvider;
>>>>>>> 12fba500
import io.axual.ksml.type.UserType;
import lombok.Getter;
import lombok.extern.slf4j.Slf4j;

import java.util.HashMap;
import java.util.Map;
import java.util.ServiceLoader;

@Slf4j
@Getter
public class NotationFactories {
    public interface NotationFactory {
        Notation create(Map<String, String> notationConfig);
    }

    // Notation constants
<<<<<<< HEAD
    public static final String AVRO = "avro";
    public static final String APICURIO_AVRO = "apicurio_avro";
    public static final String APICURIO_JSONSCHEMA = "apicurio_jsonschema";
    public static final String APICURIO_PROTOBUF = "apicurio_protobuf";
    public static final String CONFLUENT_AVRO = "confluent_avro";
    public static final String CONFLUENT_JSONSCHEMA = "confluent_jsonschema";
    public static final String CONFLUENT_PROTOBUF = "confluent_protobuf";
    public static final String BINARY_NOTATION = "binary";
    public static final String CSV_NOTATION = "csv";
    public static final String DEFAULT_NOTATION = UserType.DEFAULT_NOTATION;
    public static final String JSON_NOTATION = "json";
    public static final String SOAP_NOTATION = "soap";
    public static final String XML_NOTATION = "xml";

    // Notation variables
    private final NotationFactory apicurioAvro;
    private final NotationFactory apicurioJsonSchema;
    private final NotationFactory apicurioProtobuf;
    private final NotationFactory confluentAvro;
    private final NotationFactory confluentJsonSchema;
    private final NotationFactory confluentProtobuf;
    private final NotationFactory binary;
    private final NotationFactory csv;
    private final NotationFactory json;
    private final NotationFactory soap;
    private final NotationFactory xml;

=======
>>>>>>> 12fba500
    private final Map<String, NotationFactory> notations = new HashMap<>();

    public NotationFactories(Map<String, String> kafkaConfig) {
        final var nativeMapper = new DataObjectFlattener();

        // Load all notations
        for (final var provider : ServiceLoader.load(NotationProvider.class)) {
            if (provider.notationName()!=null && !provider.notationName().isEmpty()) {
                // Create the notation context and register the corresponding notation factory
                final var context = new NotationContext(provider.notationName(), provider.vendorName(), nativeMapper, kafkaConfig);
                notations.put(context.name(), configs ->
                        provider.createNotation(
                                new NotationContext(
                                        context.notationName(),
                                        context.vendorName(),
                                        context.nativeDataObjectMapper(),
                                        MapUtil.merge(context.serdeConfigs(), configs))));
            } else {
                log.warn("Provider not initialized: {}", provider.getClass().getName());
            }
        }

<<<<<<< HEAD
        // JSON Schema
        apicurioJsonSchema = (name, config) -> new JsonSchemaNotation(name, JsonSchemaNotation.SerdeType.APICURIO, nativeMapper, MapUtil.merge(kafkaConfig, config), null);
        notations.put(APICURIO_JSONSCHEMA, apicurioJsonSchema);
        confluentJsonSchema = (name, config) -> new JsonSchemaNotation(name, JsonSchemaNotation.SerdeType.CONFLUENT, nativeMapper, MapUtil.merge(kafkaConfig, config), null);
        notations.put(CONFLUENT_JSONSCHEMA, confluentJsonSchema);

        // Protobuf
        apicurioProtobuf = (name, config) -> new ProtobufNotation(name, ProtobufNotation.SerdeType.APICURIO, nativeMapper, MapUtil.merge(kafkaConfig, config));
        notations.put(APICURIO_PROTOBUF, apicurioProtobuf);
        confluentProtobuf = (name, config) -> new ProtobufNotation(name, ProtobufNotation.SerdeType.CONFLUENT, nativeMapper, MapUtil.merge(kafkaConfig, config));
        notations.put(CONFLUENT_PROTOBUF, confluentProtobuf);
=======
        // JSON and Binary notations are core to KSML, so we instantiate them manually
>>>>>>> 12fba500

        // JSON notation
        final var jsonContext = new NotationContext(JsonNotation.NOTATION_NAME, nativeMapper);
        final NotationFactory json = configs -> new JsonNotationProvider().createNotation(jsonContext);
        notations.put(jsonContext.name(), json);

        // Create the binary notation, with JSON for complex types
        final var binaryContext = new NotationContext(BinaryNotation.NOTATION_NAME, nativeMapper);
        notations.put(binaryContext.name(), config -> new BinaryNotation(binaryContext, json.create(null)::serde));

        // Create the binary notation, with JSON for complex types and register it as default notation
        final var defaultContext = new NotationContext(UserType.DEFAULT_NOTATION, nativeMapper);
        notations.put(defaultContext.name(), config -> new BinaryNotation(defaultContext, json.create(null)::serde));
    }
}<|MERGE_RESOLUTION|>--- conflicted
+++ resolved
@@ -27,14 +27,7 @@
 import io.axual.ksml.data.notation.NotationProvider;
 import io.axual.ksml.data.notation.binary.BinaryNotation;
 import io.axual.ksml.data.notation.json.JsonNotation;
-<<<<<<< HEAD
-import io.axual.ksml.data.notation.jsonschema.JsonSchemaNotation;
-import io.axual.ksml.data.notation.protobuf.ProtobufNotation;
-import io.axual.ksml.data.notation.soap.SoapNotation;
-import io.axual.ksml.data.notation.xml.XmlNotation;
-=======
 import io.axual.ksml.data.notation.json.JsonNotationProvider;
->>>>>>> 12fba500
 import io.axual.ksml.type.UserType;
 import lombok.Getter;
 import lombok.extern.slf4j.Slf4j;
@@ -51,36 +44,6 @@
     }
 
     // Notation constants
-<<<<<<< HEAD
-    public static final String AVRO = "avro";
-    public static final String APICURIO_AVRO = "apicurio_avro";
-    public static final String APICURIO_JSONSCHEMA = "apicurio_jsonschema";
-    public static final String APICURIO_PROTOBUF = "apicurio_protobuf";
-    public static final String CONFLUENT_AVRO = "confluent_avro";
-    public static final String CONFLUENT_JSONSCHEMA = "confluent_jsonschema";
-    public static final String CONFLUENT_PROTOBUF = "confluent_protobuf";
-    public static final String BINARY_NOTATION = "binary";
-    public static final String CSV_NOTATION = "csv";
-    public static final String DEFAULT_NOTATION = UserType.DEFAULT_NOTATION;
-    public static final String JSON_NOTATION = "json";
-    public static final String SOAP_NOTATION = "soap";
-    public static final String XML_NOTATION = "xml";
-
-    // Notation variables
-    private final NotationFactory apicurioAvro;
-    private final NotationFactory apicurioJsonSchema;
-    private final NotationFactory apicurioProtobuf;
-    private final NotationFactory confluentAvro;
-    private final NotationFactory confluentJsonSchema;
-    private final NotationFactory confluentProtobuf;
-    private final NotationFactory binary;
-    private final NotationFactory csv;
-    private final NotationFactory json;
-    private final NotationFactory soap;
-    private final NotationFactory xml;
-
-=======
->>>>>>> 12fba500
     private final Map<String, NotationFactory> notations = new HashMap<>();
 
     public NotationFactories(Map<String, String> kafkaConfig) {
@@ -103,21 +66,7 @@
             }
         }
 
-<<<<<<< HEAD
-        // JSON Schema
-        apicurioJsonSchema = (name, config) -> new JsonSchemaNotation(name, JsonSchemaNotation.SerdeType.APICURIO, nativeMapper, MapUtil.merge(kafkaConfig, config), null);
-        notations.put(APICURIO_JSONSCHEMA, apicurioJsonSchema);
-        confluentJsonSchema = (name, config) -> new JsonSchemaNotation(name, JsonSchemaNotation.SerdeType.CONFLUENT, nativeMapper, MapUtil.merge(kafkaConfig, config), null);
-        notations.put(CONFLUENT_JSONSCHEMA, confluentJsonSchema);
-
-        // Protobuf
-        apicurioProtobuf = (name, config) -> new ProtobufNotation(name, ProtobufNotation.SerdeType.APICURIO, nativeMapper, MapUtil.merge(kafkaConfig, config));
-        notations.put(APICURIO_PROTOBUF, apicurioProtobuf);
-        confluentProtobuf = (name, config) -> new ProtobufNotation(name, ProtobufNotation.SerdeType.CONFLUENT, nativeMapper, MapUtil.merge(kafkaConfig, config));
-        notations.put(CONFLUENT_PROTOBUF, confluentProtobuf);
-=======
         // JSON and Binary notations are core to KSML, so we instantiate them manually
->>>>>>> 12fba500
 
         // JSON notation
         final var jsonContext = new NotationContext(JsonNotation.NOTATION_NAME, nativeMapper);
