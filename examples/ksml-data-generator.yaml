--- conflicted
+++ resolved
@@ -1,114 +1,48 @@
 ksml:
   # The examples directory is mounted to /ksml in the Docker container
-  configDirectory: .                 # When not set defaults to the working directory
-  schemaDirectory: .                 # When not set defaults to the config directory
-  storageDirectory: /tmp             # When not set defaults to the default JVM temp directory
+  configDirectory: .              # When not set defaults to the working directory
+  schemaDirectory: .              # When not set defaults to the config directory
+  storageDirectory: /tmp          # When not set defaults to the default JVM temp directory
 
   # This section defines if a REST endpoint is opened on the KSML runner, through which
   # state stores and/or readiness / liveness probes can be accessed.
   applicationServer:
-    enabled: false                   # Set to true to enable, or false to disable
-    host: 0.0.0.0                    # IP address to bind the REST server to
-    port: 8080                       # Port number to listen on
+    enabled: false                # Set to true to enable, or false to disable
+    host: 0.0.0.0                 # IP address to bind the REST server to
+    port: 8080                    # Port number to listen on
 
   # This section defines whether a Prometheus endpoint is opened to allow metric scraping.
   prometheus:
-    enabled: false                   # Set to true to enable, or false to disable
-    host: 0.0.0.0                    # IP address to bind the Prometheus agent server to
-    port: 9999                       # Port number to listen on
+    enabled: false                 # Set to true to enable, or false to disable
+    host: 0.0.0.0                 # IP address to bind the Prometheus agent server to
+    port: 9999                    # Port number to listen on
 
   # This section enables error handling or error ignoring for certain types of errors.
   errorHandling:
-    consume:                         # Error handling definitions for consume errors
-      log: true                      # Log errors true/false
-      logPayload: true               # Upon error, should the payload of the message be dumped to the log file.
-      loggerName: ConsumeError       # Definition of the error logger name.
-      handler: stopOnFail            # How to proceed after encountering the error. Either continueOnFail or stopOnFail.
+    consume:                      # Error handling definitions for consume errors
+      log: true                   # Log errors true/false
+      logPayload: true            # Upon error, should the payload of the message be dumped to the log file.
+      loggerName: ConsumeError    # Definition of the error logger name.
+      handler: stopOnFail         # How to proceed after encountering the error. Either continueOnFail or stopOnFail.
     process:
-      log: true                      # Log errors true/false
-      logPayload: true               # Upon error, should the payload of the message be dumped to the log file.
-      loggerName: ProcessError       # Definition of the error logger name.
-      handler: continueOnFail        # How to proceed after encountering the error. Either continueOnFail or stopOnFail.
+      log: true                   # Log errors true/false
+      logPayload: true            # Upon error, should the payload of the message be dumped to the log file.
+      loggerName: ProcessError    # Definition of the error logger name.
+      handler: continueOnFail     # How to proceed after encountering the error. Either continueOnFail or stopOnFail.
     produce:
-      log: true                      # Log errors true/false
-      logPayload: true               # Upon error, should the payload of the message be dumped to the log file.
-      loggerName: ProduceError       # Definition of the error logger name.
-      handler: continueOnFail        # How to proceed after encountering the error. Either continueOnFail or stopOnFail.
+      log: true                   # Log errors true/false
+      logPayload: true            # Upon error, should the payload of the message be dumped to the log file.
+      loggerName: ProduceError    # Definition of the error logger name.
+      handler: continueOnFail     # How to proceed after encountering the error. Either continueOnFail or stopOnFail.
 
-<<<<<<< HEAD
-  enableProducers: true              # Set to true to allow producer definitions to be parsed in the KSML definitions and be executed.
-  enablePipelines: false             # Set to true to allow pipeline definitions to be parsed in the KSML definitions and be executed.
-=======
   enableProducers: true           # Set to true to allow producer definitions to be parsed in the KSML definitions and be executed.
   enablePipelines: false          # Set to true to allow pipeline definitions to be parsed in the KSML definitions and be executed.
->>>>>>> 12fba500
 
   # This section tells KSML which schema registries are available
   schemaRegistries:
     # Definition of an Apicurio schema registry
     apicurio:
       config:
-<<<<<<< HEAD
-        apicurio.registry.url: https://apicurio.local  # Replace this with your Apicurio endpoint
-        apicurio.registry.auto-register: false
-        # Below is an example SSL configuration for Apicurio SR
-        # apicurio.rest.request.ssl.truststore.location: /path/to/truststore.jks
-        # apicurio.rest.request.ssl.truststore.password: password
-        # apicurio.rest.request.ssl.truststore.type: JKS
-        # apicurio.rest.request.ssl.keystore.location: /path/to/keystore.jks
-        # apicurio.rest.request.ssl.keystore.password: password
-        # apicurio.rest.request.ssl.keystore.type: JKS
-        # apicurio.rest.request.ssl.key.password: password
-
-    # Definition of a Confluent schema registry
-    confluent:
-      config:
-        schema.registry.url: https://confluent.local
-        normalize.schemas: true
-        auto.register.schemas: false
-        # Below is an example SSL configuration for Confluent SR
-        # schema.registry.ssl.protocol: TLSv1.3
-        # schema.registry.ssl.enabled.protocols: TLSv1.3,TLSv1.2
-        # schema.registry.ssl.endpoint.identification.algorithm: ""
-        # schema.registry.ssl.keystore.location: /path/to/keystore.jks
-        # schema.registry.ssl.keystore.type: JKS
-        # schema.registry.ssl.key.password: password
-        # schema.registry.ssl.keystore.password: password
-        # schema.registry.ssl.truststore.location: /path/to/truststore.jks
-        # schema.registry.ssl.truststore.type: JKS
-        # schema.registry.ssl.truststore.password: password
-
-  # This section tells KSML which serializers / deserializers handle which notation types
-  notations:
-    # Definition for "avro" notation
-    avro:
-      serde: confluent_avro          # For AVRO there are two implementations: apicurio_avro and confluent_avro
-      schemaRegistry: confluent
-      config:
-        # Specify all properties to be passed into Confluent's KafkaAvroSerializer and KafkaAvroDeserializer
-        # These override the settings passed in from the schema registry config
-        normalize.schemas: true
-        auto.register.schemas: false
-
-    # Definition for "jsonschema" notation
-    jsonschema:
-      serde: apicurio_jsonschema     # For JSON Schema there are two implementations: apicurio_jsonschema and confluent_jsonschema
-      schemaRegistry: apicurio
-      config:
-        # Specify all properties to be passed into Apicurio's JsonSchemaKafkaSerializer and JsonSchemaKafkaDeserializer
-        # These override the settings passed in from the schema registry config
-        apicurio.registry.auto-register: true
-        apicurio.registry.serdes.json-schema.validation-enabled: true
-
-    # Definition for "protobuf" notation
-    protobuf:                        # Definition for "protobuf" notation
-      serde: apicurio_protobuf       # For Protobuf there are two implementations: apicurio_protobuf and confluent_protobuf
-      schemaRegistry: apicurio
-      config:
-        # Specify all properties to be passed into Apicurio's ProtobufKafkaSerializer and ProtobufKafkaDeserializer
-        # These override the settings passed in from the schema registry config
-        apicurio.registry.auto-register: false
-=======
       # Below is an example SSL configuration for Apicurio Serialization library from Apicurio documentation
       # apicurio.registry.request.ssl.keystore.location: /path/to/keystore.jks
       # apicurio.registry.request.ssl.keystore.type: JKS
@@ -170,30 +104,19 @@
       ## Below this line, specify properties to be passed into Apicurio's ProtobufKafkaSerializer and ProtobufKafkaDeserializer
       config:
         apicurio.registry.auto-register: true
->>>>>>> 12fba500
 
   # Section where you specify which KSML definitions to load, parse and execute.
   definitions:
     # Format is <namespace>: <ksml_definition_filename>
     generate_alert_setting: 00-example-generate-alertsettings.yaml
     generate_sensor_data_avro: 00-example-generate-sensordata-avro.yaml
-<<<<<<< HEAD
-    # generate_sensor_data_avro_batch: 00-example-generate-sensordata-avro-batch.yaml
-    # generate_sensor_data_binary: 00-example-generate-sensordata-binary.yaml
-    # generate_sensor_data_protobuf: 00-example-generate-sensordata-protobuf.yaml
-
-    # Extend with more definitions if necessary. All definitions will run in their own namespace within KSML, but there
-    # are some constraints, such as stream definitions may not define conflicting key/value types in different
-    # definitions.
-=======
 #    generate_sensor_data_avro_batch: 00-example-generate-sensordata-avro-batch.yaml
 #    generate_sensor_data_binary: 00-example-generate-sensordata-binary.yaml
 #    generate_sensor_data_jsonschema: 00-example-generate-sensordata-jsonschema.yaml
 #    generate_sensor_data_protobuf: 00-example-generate-sensordata-protobuf.yaml
->>>>>>> 12fba500
 
 # This setup connects to the Kafka broker and schema registry started with the example docker-compose file
-# These examples are intended to run from inside a container on the same network
+# These examples are intended to run from a inside a container on the same network
 kafka:
   bootstrap.servers: broker:9093
   application.id: io.ksml.example.producer
@@ -202,19 +125,6 @@
 
   # These are Kafka SSL configuration properties. Check the documentation at1
   # Check the documentation at https://kafka.apache.org/documentation/#producerconfigs for more properties
-<<<<<<< HEAD
-  # security.protocol: SSL
-  # ssl.protocol: TLSv1.3
-  # ssl.enabled.protocols: TLSv1.3,TLSv1.2
-  # ssl.endpoint.identification.algorithm: ""
-  # ssl.keystore.type: JKS
-  # ssl.truststore.type: JKS
-  # ssl.key.password: xxx
-  # ssl.keystore.password: xxx
-  # ssl.keystore.location: /path/to/ksml.keystore.jks
-  # ssl.truststore.password: xxx
-  # ssl.truststore.location: /path/to/ksml.truststore.jks
-=======
 
   #  security.protocol: SSL
   #  ssl.protocol: TLSv1.3
@@ -227,20 +137,10 @@
   #  ssl.keystore.location: /path/to/ksml.keystore.jks
   #  ssl.truststore.password: xxx
   #  ssl.truststore.location: /path/to/ksml.truststore.jks
->>>>>>> 12fba500
 
   # Use these configuration properties when connecting to a cluster using the Axual naming patterns.
   # These patterns are resolved into the actual name used on Kafka using the values in this configuration map
   # and the topic names specified in the definition YAML files
-<<<<<<< HEAD
-  # The pattern below results in Kafka topic ksmldemo-dta-dev-<topic name from KSML definition YAML>
-  # axual.topic.pattern: "{tenant}-{instance}-{environment}-{topic}"
-  # axual.group.id.pattern: "{tenant}-{instance}-{environment}-{group.id}"
-  # axual.transactional.id.pattern: "{tenant}-{instance}-{environment}-{transactional.id}"
-  # tenant: "ksmldemo"
-  # instance: "dta"
-  # environment: "dev"
-=======
 
   #  axual.topic.pattern: "{tenant}-{instance}-{environment}-{topic}"
   #  # Results in Kafka topic ksmldemo-dta-dev-<topic name from KSML definition YAML>
@@ -248,5 +148,4 @@
   #  axual.transactional.id.pattern: "{tenant}-{instance}-{environment}-{transactional.id}"
   #  tenant: "ksmldemo"
   #  instance: "dta"
-  #  environment: "dev"
->>>>>>> 12fba500
+  #  environment: "dev"