--- conflicted
+++ resolved
@@ -58,8 +58,6 @@
         </dependency>
         <dependency>
             <groupId>io.axual.ksml</groupId>
-<<<<<<< HEAD
-=======
             <artifactId>ksml-data-jsonschema-apicurio</artifactId>
         </dependency>
         <dependency>
@@ -68,7 +66,6 @@
         </dependency>
         <dependency>
             <groupId>io.axual.ksml</groupId>
->>>>>>> 12fba500
             <artifactId>ksml-data-protobuf</artifactId>
         </dependency>
         <dependency>
