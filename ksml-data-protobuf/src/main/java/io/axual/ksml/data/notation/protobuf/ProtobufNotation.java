package io.axual.ksml.data.notation.protobuf;

/*-
 * ========================LICENSE_START=================================
 * KSML
 * %%
 * Copyright (C) 2021 - 2023 Axual B.V.
 * %%
 * Licensed under the Apache License, Version 2.0 (the "License");
 * you may not use this file except in compliance with the License.
 * You may obtain a copy of the License at
 *
 *      http://www.apache.org/licenses/LICENSE-2.0
 *
 * Unless required by applicable law or agreed to in writing, software
 * distributed under the License is distributed on an "AS IS" BASIS,
 * WITHOUT WARRANTIES OR CONDITIONS OF ANY KIND, either express or implied.
 * See the License for the specific language governing permissions and
 * limitations under the License.
 * =========================LICENSE_END==================================
 */

import io.axual.ksml.data.notation.vendor.VendorNotation;
import io.axual.ksml.data.notation.vendor.VendorNotationContext;
import io.axual.ksml.data.type.DataType;
import io.axual.ksml.data.type.StructType;
<<<<<<< HEAD
import io.confluent.kafka.serializers.protobuf.KafkaProtobufSerializer;
import lombok.Getter;
import org.apache.kafka.common.header.Headers;
import org.apache.kafka.common.header.internals.RecordHeaders;
import org.apache.kafka.common.serialization.Deserializer;
import org.apache.kafka.common.serialization.Serde;
import org.apache.kafka.common.serialization.Serializer;
=======
>>>>>>> 12fba500

public class ProtobufNotation extends VendorNotation {
    public static final String NOTATION_NAME = "protobuf";
    public static final DataType DEFAULT_TYPE = new StructType();

<<<<<<< HEAD
    public enum SerdeType {
        APICURIO,
        CONFLUENT
    }

    private static final String DESERIALIZATION_ERROR_MSG = "Error deserializing Protobuf message from topic ";
    private static final String SERIALIZATION_ERROR_MSG = "Error serializing Protobuf message to topic ";
    private static final ProtobufDataObjectMapper MAPPER = new ProtobufDataObjectMapper();
    private final SerdeType serdeType;
    private final NativeDataObjectMapper nativeMapper;
    private final Map<String, ?> serdeConfigs;
    private final RegistryClient client;

    public ProtobufNotation(String name, SerdeType type, NativeDataObjectMapper nativeMapper, Map<String, ?> configs) {
        this(name, type, nativeMapper, configs, null);
    }

    public ProtobufNotation(String name, SerdeType type, NativeDataObjectMapper nativeMapper, Map<String, ?> configs, RegistryClient client) {
        super(name, ".proto", DEFAULT_TYPE, null, new ProtobufSchemaParser());
        this.serdeType = type;
        this.nativeMapper = nativeMapper;
        this.serdeConfigs = ImmutableMap.copyOf(configs);
        this.client = client;
    }

    @Override
    public Serde<Object> serde(DataType type, boolean isKey) {
        if (!(type instanceof MapType)) throw new DataException("PROTOBUF serde can not be applied to type " + type);

        // Create the serdes only upon request to prevent error messages on missing SR url configs if Protobuf is not used
        final var serde = new ProtobufSerde(serdeType, client);
        serde.configure(serdeConfigs, isKey);
        return serde;
    }

    private class ProtobufSerde implements Serde<Object> {
        private Serializer<Message> backingSerializer;
        private Deserializer<Message> backingDeserializer;
        @Getter
        private Serializer<Object> serializer;
        @Getter
        private Deserializer<Object> deserializer;
        private SerdeType type;
        private RegistryClient client;

        public ProtobufSerde(SerdeType type, RegistryClient client) {
            this.type = type;
            this.client = client;
            initialize(null);
        }

        @Override
        public void configure(Map<String, ?> configs, boolean isKey) {
            // Remove the messageTypeHeaderName to force the Apicurio serde
            final String messageTypeHeaderName;
            if (isKey) {
                messageTypeHeaderName = (String) ((Map<String, Object>) configs).getOrDefault(SerdeConfig.HEADER_KEY_MESSAGE_TYPE_OVERRIDE_NAME, SerdeHeaders.HEADER_KEY_MESSAGE_TYPE);
            } else {
                messageTypeHeaderName = (String) ((Map<String, Object>) configs).getOrDefault(SerdeConfig.HEADER_VALUE_MESSAGE_TYPE_OVERRIDE_NAME, SerdeHeaders.HEADER_VALUE_MESSAGE_TYPE);
            }
            initialize(messageTypeHeaderName);
            backingSerializer.configure(configs, isKey);
            backingDeserializer.configure(configs, isKey);
        }

        private void initialize(String messageTypeHeaderName) {
            backingSerializer = switch (type) {
                case APICURIO ->
                        client != null ? new ProtobufKafkaSerializer<>(client) : new ProtobufKafkaSerializer<>();
                case CONFLUENT -> new KafkaProtobufSerializer<>();
            };
            backingDeserializer = switch (type) {
                case APICURIO ->
                        client != null ? new ProtobufKafkaDeserializer<>(client) : new ProtobufKafkaDeserializer<>();
                case CONFLUENT -> new ProtobufKafkaDeserializer<>();
            };

            var wrappedSerde = new WrappedSerde(backingSerializer, backingDeserializer, nativeMapper, messageTypeHeaderName);
            serializer = wrappedSerde;
            deserializer = wrappedSerde;
        }
    }

    private record WrappedSerde(Serializer<Message> serializer, Deserializer<Message> deserializer,
                                NativeDataObjectMapper nativeMapper,
                                String messageTypeHeader) implements Serializer<Object>, Deserializer<Object> {
        @Override
        public DataObject deserialize(final String topic, final byte[] data) {
            try {
                return MAPPER.toDataObject(deserializer.deserialize(topic, data));
            } catch (Exception e) {
                throw new DataException(DESERIALIZATION_ERROR_MSG + topic, e);
            }
        }

        @Override
        public DataObject deserialize(final String topic, final Headers headers, final byte[] data) {
            try {
                if (messageTypeHeader != null) {
                    final var substituteHeaders = new RecordHeaders(headers);
                    substituteHeaders.remove(messageTypeHeader);
                    return MAPPER.toDataObject(deserializer.deserialize(topic, substituteHeaders, data));
                }
                return MAPPER.toDataObject(deserializer.deserialize(topic, headers, data));
            } catch (Exception e) {
                throw new DataException(DESERIALIZATION_ERROR_MSG + topic, e);
            }
        }

        @Override
        public DataObject deserialize(final String topic, final Headers headers, final ByteBuffer data) {
            try {
                if (messageTypeHeader != null) {
                    final var substituteHeaders = new RecordHeaders(headers);
                    substituteHeaders.remove(messageTypeHeader);
                    return MAPPER.toDataObject(deserializer.deserialize(topic, substituteHeaders, data));
                }
                return MAPPER.toDataObject(deserializer.deserialize(topic, headers, data));
            } catch (Exception e) {
                throw new DataException(DESERIALIZATION_ERROR_MSG + topic, e);
            }
        }

        @Override
        public void configure(final Map<String, ?> configs, final boolean isKey) {
            serializer.configure(configs, isKey);
            deserializer.configure(configs, isKey);
        }

        @Override
        public byte[] serialize(final String topic, final Object data) {
            try {
                final var dataObject = nativeMapper.toDataObject(data);
                if (dataObject == DataNull.INSTANCE) return serializer.serialize(topic, null);
                final var message = MAPPER.fromDataObject(dataObject);
                if (message instanceof Message msg) return serializer.serialize(topic, msg);
                throw new DataException("Could not convert '" + dataObject.type() + "' to PROTOBUF message");
            } catch (Exception e) {
                throw new DataException(SERIALIZATION_ERROR_MSG + topic, e);
            }
        }

        @Override
        public byte[] serialize(final String topic, final Headers headers, final Object data) {
            try {
                if (data == null) {
                    final var result = serializer.serialize(topic, headers, null);
                    headers.remove(messageTypeHeader);
                    return result;
                }
                final var dataObject = nativeMapper.toDataObject(data);
                final var message = MAPPER.fromDataObject(dataObject);
                if (message instanceof Message msg) {
                    final var result = serializer.serialize(topic, headers, msg);
                    headers.remove(messageTypeHeader);
                    return result;
                }
                throw new DataException("Could not convert '" + dataObject.type() + "' to PROTOBUF message");
            } catch (Exception e) {
                throw new DataException(SERIALIZATION_ERROR_MSG + topic, e);
            }
        }

        @Override
        public void close() {
            serializer.close();
            deserializer.close();
        }
=======
    public ProtobufNotation(VendorNotationContext context, ProtobufSchemaParser schemaParser) {
        super(context, ".proto", DEFAULT_TYPE, null, schemaParser);
>>>>>>> 12fba500
    }
}
<|MERGE_RESOLUTION|>--- conflicted
+++ resolved
@@ -1,216 +1,35 @@
-package io.axual.ksml.data.notation.protobuf;
-
-/*-
- * ========================LICENSE_START=================================
- * KSML
- * %%
- * Copyright (C) 2021 - 2023 Axual B.V.
- * %%
- * Licensed under the Apache License, Version 2.0 (the "License");
- * you may not use this file except in compliance with the License.
- * You may obtain a copy of the License at
- *
- *      http://www.apache.org/licenses/LICENSE-2.0
- *
- * Unless required by applicable law or agreed to in writing, software
- * distributed under the License is distributed on an "AS IS" BASIS,
- * WITHOUT WARRANTIES OR CONDITIONS OF ANY KIND, either express or implied.
- * See the License for the specific language governing permissions and
- * limitations under the License.
- * =========================LICENSE_END==================================
- */
-
-import io.axual.ksml.data.notation.vendor.VendorNotation;
-import io.axual.ksml.data.notation.vendor.VendorNotationContext;
-import io.axual.ksml.data.type.DataType;
-import io.axual.ksml.data.type.StructType;
-<<<<<<< HEAD
-import io.confluent.kafka.serializers.protobuf.KafkaProtobufSerializer;
-import lombok.Getter;
-import org.apache.kafka.common.header.Headers;
-import org.apache.kafka.common.header.internals.RecordHeaders;
-import org.apache.kafka.common.serialization.Deserializer;
-import org.apache.kafka.common.serialization.Serde;
-import org.apache.kafka.common.serialization.Serializer;
-=======
->>>>>>> 12fba500
-
-public class ProtobufNotation extends VendorNotation {
-    public static final String NOTATION_NAME = "protobuf";
-    public static final DataType DEFAULT_TYPE = new StructType();
-
-<<<<<<< HEAD
-    public enum SerdeType {
-        APICURIO,
-        CONFLUENT
-    }
-
-    private static final String DESERIALIZATION_ERROR_MSG = "Error deserializing Protobuf message from topic ";
-    private static final String SERIALIZATION_ERROR_MSG = "Error serializing Protobuf message to topic ";
-    private static final ProtobufDataObjectMapper MAPPER = new ProtobufDataObjectMapper();
-    private final SerdeType serdeType;
-    private final NativeDataObjectMapper nativeMapper;
-    private final Map<String, ?> serdeConfigs;
-    private final RegistryClient client;
-
-    public ProtobufNotation(String name, SerdeType type, NativeDataObjectMapper nativeMapper, Map<String, ?> configs) {
-        this(name, type, nativeMapper, configs, null);
-    }
-
-    public ProtobufNotation(String name, SerdeType type, NativeDataObjectMapper nativeMapper, Map<String, ?> configs, RegistryClient client) {
-        super(name, ".proto", DEFAULT_TYPE, null, new ProtobufSchemaParser());
-        this.serdeType = type;
-        this.nativeMapper = nativeMapper;
-        this.serdeConfigs = ImmutableMap.copyOf(configs);
-        this.client = client;
-    }
-
-    @Override
-    public Serde<Object> serde(DataType type, boolean isKey) {
-        if (!(type instanceof MapType)) throw new DataException("PROTOBUF serde can not be applied to type " + type);
-
-        // Create the serdes only upon request to prevent error messages on missing SR url configs if Protobuf is not used
-        final var serde = new ProtobufSerde(serdeType, client);
-        serde.configure(serdeConfigs, isKey);
-        return serde;
-    }
-
-    private class ProtobufSerde implements Serde<Object> {
-        private Serializer<Message> backingSerializer;
-        private Deserializer<Message> backingDeserializer;
-        @Getter
-        private Serializer<Object> serializer;
-        @Getter
-        private Deserializer<Object> deserializer;
-        private SerdeType type;
-        private RegistryClient client;
-
-        public ProtobufSerde(SerdeType type, RegistryClient client) {
-            this.type = type;
-            this.client = client;
-            initialize(null);
-        }
-
-        @Override
-        public void configure(Map<String, ?> configs, boolean isKey) {
-            // Remove the messageTypeHeaderName to force the Apicurio serde
-            final String messageTypeHeaderName;
-            if (isKey) {
-                messageTypeHeaderName = (String) ((Map<String, Object>) configs).getOrDefault(SerdeConfig.HEADER_KEY_MESSAGE_TYPE_OVERRIDE_NAME, SerdeHeaders.HEADER_KEY_MESSAGE_TYPE);
-            } else {
-                messageTypeHeaderName = (String) ((Map<String, Object>) configs).getOrDefault(SerdeConfig.HEADER_VALUE_MESSAGE_TYPE_OVERRIDE_NAME, SerdeHeaders.HEADER_VALUE_MESSAGE_TYPE);
-            }
-            initialize(messageTypeHeaderName);
-            backingSerializer.configure(configs, isKey);
-            backingDeserializer.configure(configs, isKey);
-        }
-
-        private void initialize(String messageTypeHeaderName) {
-            backingSerializer = switch (type) {
-                case APICURIO ->
-                        client != null ? new ProtobufKafkaSerializer<>(client) : new ProtobufKafkaSerializer<>();
-                case CONFLUENT -> new KafkaProtobufSerializer<>();
-            };
-            backingDeserializer = switch (type) {
-                case APICURIO ->
-                        client != null ? new ProtobufKafkaDeserializer<>(client) : new ProtobufKafkaDeserializer<>();
-                case CONFLUENT -> new ProtobufKafkaDeserializer<>();
-            };
-
-            var wrappedSerde = new WrappedSerde(backingSerializer, backingDeserializer, nativeMapper, messageTypeHeaderName);
-            serializer = wrappedSerde;
-            deserializer = wrappedSerde;
-        }
-    }
-
-    private record WrappedSerde(Serializer<Message> serializer, Deserializer<Message> deserializer,
-                                NativeDataObjectMapper nativeMapper,
-                                String messageTypeHeader) implements Serializer<Object>, Deserializer<Object> {
-        @Override
-        public DataObject deserialize(final String topic, final byte[] data) {
-            try {
-                return MAPPER.toDataObject(deserializer.deserialize(topic, data));
-            } catch (Exception e) {
-                throw new DataException(DESERIALIZATION_ERROR_MSG + topic, e);
-            }
-        }
-
-        @Override
-        public DataObject deserialize(final String topic, final Headers headers, final byte[] data) {
-            try {
-                if (messageTypeHeader != null) {
-                    final var substituteHeaders = new RecordHeaders(headers);
-                    substituteHeaders.remove(messageTypeHeader);
-                    return MAPPER.toDataObject(deserializer.deserialize(topic, substituteHeaders, data));
-                }
-                return MAPPER.toDataObject(deserializer.deserialize(topic, headers, data));
-            } catch (Exception e) {
-                throw new DataException(DESERIALIZATION_ERROR_MSG + topic, e);
-            }
-        }
-
-        @Override
-        public DataObject deserialize(final String topic, final Headers headers, final ByteBuffer data) {
-            try {
-                if (messageTypeHeader != null) {
-                    final var substituteHeaders = new RecordHeaders(headers);
-                    substituteHeaders.remove(messageTypeHeader);
-                    return MAPPER.toDataObject(deserializer.deserialize(topic, substituteHeaders, data));
-                }
-                return MAPPER.toDataObject(deserializer.deserialize(topic, headers, data));
-            } catch (Exception e) {
-                throw new DataException(DESERIALIZATION_ERROR_MSG + topic, e);
-            }
-        }
-
-        @Override
-        public void configure(final Map<String, ?> configs, final boolean isKey) {
-            serializer.configure(configs, isKey);
-            deserializer.configure(configs, isKey);
-        }
-
-        @Override
-        public byte[] serialize(final String topic, final Object data) {
-            try {
-                final var dataObject = nativeMapper.toDataObject(data);
-                if (dataObject == DataNull.INSTANCE) return serializer.serialize(topic, null);
-                final var message = MAPPER.fromDataObject(dataObject);
-                if (message instanceof Message msg) return serializer.serialize(topic, msg);
-                throw new DataException("Could not convert '" + dataObject.type() + "' to PROTOBUF message");
-            } catch (Exception e) {
-                throw new DataException(SERIALIZATION_ERROR_MSG + topic, e);
-            }
-        }
-
-        @Override
-        public byte[] serialize(final String topic, final Headers headers, final Object data) {
-            try {
-                if (data == null) {
-                    final var result = serializer.serialize(topic, headers, null);
-                    headers.remove(messageTypeHeader);
-                    return result;
-                }
-                final var dataObject = nativeMapper.toDataObject(data);
-                final var message = MAPPER.fromDataObject(dataObject);
-                if (message instanceof Message msg) {
-                    final var result = serializer.serialize(topic, headers, msg);
-                    headers.remove(messageTypeHeader);
-                    return result;
-                }
-                throw new DataException("Could not convert '" + dataObject.type() + "' to PROTOBUF message");
-            } catch (Exception e) {
-                throw new DataException(SERIALIZATION_ERROR_MSG + topic, e);
-            }
-        }
-
-        @Override
-        public void close() {
-            serializer.close();
-            deserializer.close();
-        }
-=======
-    public ProtobufNotation(VendorNotationContext context, ProtobufSchemaParser schemaParser) {
-        super(context, ".proto", DEFAULT_TYPE, null, schemaParser);
->>>>>>> 12fba500
-    }
-}
+package io.axual.ksml.data.notation.protobuf;
+
+/*-
+ * ========================LICENSE_START=================================
+ * KSML
+ * %%
+ * Copyright (C) 2021 - 2023 Axual B.V.
+ * %%
+ * Licensed under the Apache License, Version 2.0 (the "License");
+ * you may not use this file except in compliance with the License.
+ * You may obtain a copy of the License at
+ *
+ *      http://www.apache.org/licenses/LICENSE-2.0
+ *
+ * Unless required by applicable law or agreed to in writing, software
+ * distributed under the License is distributed on an "AS IS" BASIS,
+ * WITHOUT WARRANTIES OR CONDITIONS OF ANY KIND, either express or implied.
+ * See the License for the specific language governing permissions and
+ * limitations under the License.
+ * =========================LICENSE_END==================================
+ */
+
+import io.axual.ksml.data.notation.vendor.VendorNotation;
+import io.axual.ksml.data.notation.vendor.VendorNotationContext;
+import io.axual.ksml.data.type.DataType;
+import io.axual.ksml.data.type.StructType;
+
+public class ProtobufNotation extends VendorNotation {
+    public static final String NOTATION_NAME = "protobuf";
+    public static final DataType DEFAULT_TYPE = new StructType();
+
+    public ProtobufNotation(VendorNotationContext context, ProtobufSchemaParser schemaParser) {
+        super(context, ".proto", DEFAULT_TYPE, null, schemaParser);
+    }
+}